--- conflicted
+++ resolved
@@ -2,11 +2,7 @@
 
 setuptools.setup(
     name="crypto-mart",
-<<<<<<< HEAD
-    version="2.0.0",
-=======
     version="2.0.13",
->>>>>>> 1fcf92fa
     author="Stefano Katsoras",
     author_email="stefano.katsoras@gmail.com",
     license="MIT",
