[tool.black]
line-length = 119

[tool.pytest.ini_options]
log_cli = false
markers = ["requires_http"]

[project]
name = "crypto-mart"
version = "2.0.13"
readme = "README.md"
license = {file = "LICENSE"}
authors = [
  {email = "stefano.katsoras@gmail.com"},
  {name = "Stefano Katsoras"}
]
maintainers = [
  {name = "Stefano Katsoras", email = "stefano.katsoras@gmail.com"}
]
dependencies = [
  "requests",
  "pandas",
  "numpy",
<<<<<<< HEAD
  "pyutil @ git+ssh://git@github.com/senderr/pyutil.git"
=======
  "py-util @ git+ssh://git@github.com/senderr/pyutil.git"
>>>>>>> 57569394
]

[project.urls]
repository = "https://github.com/senderr/crypto-mart"

[tool.setuptools]
packages = ["cryptomart"]

[build-system]
requires = ["setuptools"]
build-backend = "setuptools.build_meta"<|MERGE_RESOLUTION|>--- conflicted
+++ resolved
@@ -21,11 +21,7 @@
   "requests",
   "pandas",
   "numpy",
-<<<<<<< HEAD
-  "pyutil @ git+ssh://git@github.com/senderr/pyutil.git"
-=======
   "py-util @ git+ssh://git@github.com/senderr/pyutil.git"
->>>>>>> 57569394
 ]
 
 [project.urls]
