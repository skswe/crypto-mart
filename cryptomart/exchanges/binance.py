--- conflicted
+++ resolved
@@ -167,12 +167,6 @@
         Interval.interval_1w: ("1w", datetime.timedelta(weeks=1)),
     }
 
-<<<<<<< HEAD
-    def __init__(self, cache_kwargs={"disabled": False, "refresh": False}, log_level: str = "INFO"):
-        super().__init__(cache_kwargs=cache_kwargs, log_level=log_level)
-        self.init_dispatchers()
-        self.init_instrument_info_interface()
-=======
     def __init__(
         self,
         cache_kwargs={"disabled": False, "refresh": False},
@@ -182,7 +176,6 @@
         super().__init__(cache_kwargs=cache_kwargs, log_level=log_level)
         self.init_dispatchers()
         self.init_instrument_info_interface(refresh_instruments)
->>>>>>> 1fcf92fa
         self.init_ohlcv_interface()
         self.init_funding_rate_interface()
         self.init_order_book_interface()
@@ -192,11 +185,7 @@
         self.perpetual_dispatcher = Dispatcher(f"{self.name}.dispatcher.perpetual", timeout=1 / 4)
         self.spot_dispatcher = Dispatcher(f"{self.name}.dispatcher.spot", timeout=1 / 2)
 
-<<<<<<< HEAD
-    def init_instrument_info_interface(self):
-=======
     def init_instrument_info_interface(self, refresh):
->>>>>>> 1fcf92fa
         perpetual = InstrumentInfoInterface(
             exchange=self,
             interface_name=Interface.INSTRUMENT_INFO,
@@ -215,26 +204,6 @@
             execute=instrument_info_spot,
         )
 
-<<<<<<< HEAD
-        self.interfaces[Interface.INSTRUMENT_INFO] = {
-            InstrumentType.PERPETUAL: perpetual,
-            InstrumentType.SPOT: spot,
-        }
-
-    def init_ohlcv_interface(self):
-        perpetual = OHLCVInterface(
-            intervals=self.intervals,
-            max_response_limit=1500,
-            exchange=self,
-            interface_name=Interface.OHLCV,
-            inst_type=InstrumentType.PERPETUAL,
-            url=os.path.join(self.futures_base_url, "fapi/v1/klines"),
-            dispatcher=self.perpetual_dispatcher,
-            execute=ohlcv,
-        )
-
-        spot = OHLCVInterface(
-=======
         self.perpetual_instruments = perpetual.run(
             map_column=Instrument.exchange_symbol, cache_kwargs={"refresh": refresh}
         )
@@ -266,7 +235,6 @@
 
         spot = OHLCVInterface(
             instruments=self.spot_instruments,
->>>>>>> 1fcf92fa
             intervals=self.intervals,
             max_response_limit=1000,
             exchange=self,
@@ -284,10 +252,7 @@
 
     def init_funding_rate_interface(self):
         perpetual = FundingRateInterface(
-<<<<<<< HEAD
-=======
             instruments=self.perpetual_instruments,
->>>>>>> 1fcf92fa
             max_response_limit=1000,
             exchange=self,
             interface_name=Interface.FUNDING_RATE,
@@ -301,11 +266,8 @@
 
     def init_order_book_interface(self):
         perpetual = OrderBookInterface(
-<<<<<<< HEAD
-=======
             instruments=self.perpetual_instruments,
             multipliers=self.perpetual_order_book_multis,
->>>>>>> 1fcf92fa
             exchange=self,
             interface_name=Interface.ORDER_BOOK,
             inst_type=InstrumentType.PERPETUAL,
@@ -315,11 +277,8 @@
         )
 
         spot = OrderBookInterface(
-<<<<<<< HEAD
-=======
             instruments=self.spot_instruments,
             multipliers=self.spot_order_book_multis,
->>>>>>> 1fcf92fa
             exchange=self,
             interface_name=Interface.ORDER_BOOK,
             inst_type=InstrumentType.SPOT,
