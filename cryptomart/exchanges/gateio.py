import datetime
import logging
import os
from typing import List

import pandas as pd
from requests import Request

from ..enums import FundingRateSchema, Instrument, InstrumentType, Interface, Interval, OrderBookSchema, OrderBookSide
from ..errors import MissingDataError
from ..feeds import OHLCVColumn
from ..interfaces.funding_rate import FundingRateInterface
from ..interfaces.instrument_info import InstrumentInfoInterface
from ..interfaces.ohlcv import OHLCVInterface
from ..interfaces.order_book import OrderBookInterface
from ..types import IntervalType
from ..util import Dispatcher, dt_to_timestamp
from .base import ExchangeAPIBase


def instrument_info_perp(dispatcher: Dispatcher, url: str) -> pd.DataFrame:
    col_map = {
        "name": Instrument.exchange_symbol,
        "quanto_multiplier": Instrument.orderbook_multi,
    }
    request = Request("GET", url)
    response = dispatcher.send_request(request)
    data = InstrumentInfoInterface.extract_response_data(response, [], [], None, ["message"], col_map)
    data[Instrument.cryptomart_symbol] = data.name.apply(lambda e: e.replace("_USDT", ""))

    data = data[data.in_delisting == False]
    data = data[data.type == "direct"]
    return data


def instrument_info_spot(dispatcher: Dispatcher, url: str) -> pd.DataFrame:
    col_map = {
        "base": Instrument.cryptomart_symbol,
        "id": Instrument.exchange_symbol,
    }
    request = Request("GET", url)
    response = dispatcher.send_request(request)
    data = InstrumentInfoInterface.extract_response_data(response, [], [], None, ["message"], col_map)

    data = data[data.trade_status == "tradable"]
    data = data[data.quote == "USDT"]
    return data


def ohlcv_perp(
    dispatcher: Dispatcher,
    url: str,
    instrument_id: str,
    interval_id: IntervalType,
    starttimes: List[datetime.datetime],
    endtimes: List[datetime.datetime],
    limits: List[int],
) -> pd.DataFrame:
    col_map = {
        "t": OHLCVColumn.open_time,
        "o": OHLCVColumn.open,
        "h": OHLCVColumn.high,
        "l": OHLCVColumn.low,
        "c": OHLCVColumn.close,
        "v": OHLCVColumn.volume,
    }
    reqs = []
    for starttime, endtime, limit in zip(starttimes, endtimes, limits):
        req = Request(
            "GET",
            url,
            params={
                "contract": instrument_id,
                "interval": interval_id,
                "from": dt_to_timestamp(starttime, granularity="seconds"),
                "to": dt_to_timestamp(endtime, granularity="seconds"),
            },
        )
        reqs.append(req)

    responses = dispatcher.send_requests(reqs)
    data = pd.DataFrame()
    for response in responses:
        try:
            data = pd.concat(
                [data, OHLCVInterface.extract_response_data(response, [], [], None, ["message"], col_map)],
                ignore_index=True,
            )
        except MissingDataError:
            continue
    return data


def ohlcv_spot(
    dispatcher: Dispatcher,
    url: str,
    instrument_id: str,
    interval_id: IntervalType,
    starttimes: List[datetime.datetime],
    endtimes: List[datetime.datetime],
    limits: List[int],
) -> pd.DataFrame:
    col_map = {
        0: OHLCVColumn.open_time,
        5: OHLCVColumn.open,
        3: OHLCVColumn.high,
        4: OHLCVColumn.low,
        2: OHLCVColumn.close,
        1: OHLCVColumn.volume,
    }
    reqs = []
    for starttime, endtime, limit in zip(starttimes, endtimes, limits):
        req = Request(
            "GET",
            url,
            params={
                "currency_pair": instrument_id,
                "interval": interval_id,
                "from": dt_to_timestamp(starttime, granularity="seconds"),
                "to": dt_to_timestamp(endtime, granularity="seconds"),
            },
        )
        reqs.append(req)

    responses = dispatcher.send_requests(reqs)
    data = pd.DataFrame()
    for response in responses:
        try:
            data = pd.concat(
                [data, OHLCVInterface.extract_response_data(response, [], [], None, ["message"], col_map)],
                ignore_index=True,
            )
        except MissingDataError:
            continue
    return data


def funding_rate(
    dispatcher: Dispatcher,
    url: str,
    instrument_id: str,
    starttimes: List[datetime.datetime],
    endtimes: List[datetime.datetime],
    limits: List[int],
):
    logger = logging.getLogger("cryptomart.gateio.funding_rate.perpetual")
    logger.warning(
        f"GateIO only returns the latest 1000 datapoints for funding-rate regardless of start and end times."
    )
    col_map = {
        "t": FundingRateSchema.timestamp,
        "r": FundingRateSchema.funding_rate,
    }
    req = Request(
        "GET",
        url,
        params={
            "contract": instrument_id,
            "limit": 1000,
        },
    )
    response = dispatcher.send_request(req)
    data = FundingRateInterface.extract_response_data(response, [], [], None, ["message"], col_map)
    return data


def order_book_perp(dispatcher: Dispatcher, url: str, instrument_name: str, depth: int = 20) -> pd.DataFrame:
    col_map = {
        "p": OrderBookSchema.price,
        "s": OrderBookSchema.quantity,
    }
    request = Request(
        "GET",
        url,
        params={
            "contract": instrument_name,
            "limit": depth,
        },
    )
    response = dispatcher.send_request(request)
    data = OrderBookInterface.extract_response_data(response, [], [], None, ["message"], col_map, ("bids", "asks"))
    return data


def order_book_spot(dispatcher: Dispatcher, url: str, instrument_id: str, depth: int = 20) -> pd.DataFrame:
    col_map = {
        0: OrderBookSchema.price,
        1: OrderBookSchema.quantity,
    }
    request = Request(
        "GET",
        url,
        params={"currency_pair": instrument_id, "limit": depth},
    )
    response = dispatcher.send_request(request)
    data = OrderBookInterface.extract_response_data(response, [], [], None, ["message"], col_map, ("bids", "asks"))
    return data


class GateIO(ExchangeAPIBase):

    name = "gateio"
    base_url = "https://api.gateio.ws/api/v4"

    intervals = {
        Interval.interval_1m: ("1m", datetime.timedelta(minutes=1)),
        Interval.interval_5m: ("5m", datetime.timedelta(minutes=5)),
        Interval.interval_15m: ("15m", datetime.timedelta(minutes=15)),
        Interval.interval_1h: ("1h", datetime.timedelta(hours=1)),
        Interval.interval_4h: ("4h", datetime.timedelta(hours=4)),
        Interval.interval_8h: ("8h", datetime.timedelta(hours=8)),
        Interval.interval_1d: ("1d", datetime.timedelta(days=1)),
    }

<<<<<<< HEAD
    def __init__(self, cache_kwargs={"disabled": False, "refresh": False}, log_level: str = "INFO"):
        super().__init__(cache_kwargs=cache_kwargs, log_level=log_level)
        self.init_dispatchers()
        self.init_instrument_info_interface()
=======
    def __init__(
        self,
        cache_kwargs={"disabled": False, "refresh": False},
        log_level: str = "INFO",
        refresh_instruments: bool = False,
    ):
        super().__init__(cache_kwargs=cache_kwargs, log_level=log_level)
        self.init_dispatchers()
        self.init_instrument_info_interface(refresh_instruments)
>>>>>>> 1fcf92fa
        self.init_ohlcv_interface()
        self.init_funding_rate_interface()
        self.init_order_book_interface()

    def init_dispatchers(self):
        # Check which endpoints employ a limit
        self.logger.debug("initializing dispatchers")
        self.perpetual_dispatcher = Dispatcher(f"{self.name}.dispatcher.perpetual", timeout=1 / 300)
        self.spot_dispatcher = Dispatcher(f"{self.name}.dispatcher.spot", timeout=1 / 200)

<<<<<<< HEAD
    def init_instrument_info_interface(self):
=======
    def init_instrument_info_interface(self, refresh):
>>>>>>> 1fcf92fa
        perpetual = InstrumentInfoInterface(
            exchange=self,
            interface_name=Interface.INSTRUMENT_INFO,
            inst_type=InstrumentType.PERPETUAL,
            url=os.path.join(self.base_url, "futures/usdt/contracts"),
            dispatcher=self.perpetual_dispatcher,
            execute=instrument_info_perp,
        )
<<<<<<< HEAD

        spot = InstrumentInfoInterface(
            exchange=self,
            interface_name=Interface.INSTRUMENT_INFO,
            inst_type=InstrumentType.SPOT,
            url=os.path.join(self.base_url, "spot/currency_pairs"),
            dispatcher=self.spot_dispatcher,
            execute=instrument_info_spot,
=======

        spot = InstrumentInfoInterface(
            exchange=self,
            interface_name=Interface.INSTRUMENT_INFO,
            inst_type=InstrumentType.SPOT,
            url=os.path.join(self.base_url, "spot/currency_pairs"),
            dispatcher=self.spot_dispatcher,
            execute=instrument_info_spot,
        )

        self.perpetual_instruments = perpetual.run(
            map_column=Instrument.exchange_symbol, cache_kwargs={"refresh": refresh}
        )
        self.spot_instruments = spot.run(map_column=Instrument.exchange_symbol, cache_kwargs={"refresh": refresh})
        self.perpetual_order_book_multis = perpetual.run(
            map_column=Instrument.orderbook_multi, cache_kwargs={"refresh": refresh}
        )
        self.spot_order_book_multis = spot.run(
            map_column=Instrument.orderbook_multi, cache_kwargs={"refresh": refresh}
>>>>>>> 1fcf92fa
        )

        self.interfaces[Interface.INSTRUMENT_INFO] = {
            InstrumentType.PERPETUAL: perpetual,
            InstrumentType.SPOT: spot,
        }

    def init_ohlcv_interface(self):
        perpetual = OHLCVInterface(
<<<<<<< HEAD
=======
            instruments=self.perpetual_instruments,
>>>>>>> 1fcf92fa
            intervals=self.intervals,
            max_response_limit=2000,
            exchange=self,
            interface_name=Interface.OHLCV,
            inst_type=InstrumentType.PERPETUAL,
            url=os.path.join(self.base_url, "futures/usdt/candlesticks"),
            dispatcher=self.perpetual_dispatcher,
            execute=ohlcv_perp,
        )
<<<<<<< HEAD

        spot = OHLCVInterface(
            intervals=self.intervals,
            max_response_limit=1000,
            exchange=self,
            interface_name=Interface.OHLCV,
            inst_type=InstrumentType.SPOT,
            url=os.path.join(self.base_url, "spot/candlesticks"),
            dispatcher=self.spot_dispatcher,
            execute=ohlcv_spot,
        )

        self.interfaces[Interface.OHLCV] = {
            InstrumentType.PERPETUAL: perpetual,
            InstrumentType.SPOT: spot,
        }

    def init_funding_rate_interface(self):
        perpetual = FundingRateInterface(
            max_response_limit=1000,
            exchange=self,
            interface_name=Interface.FUNDING_RATE,
            inst_type=InstrumentType.PERPETUAL,
            url=os.path.join(self.base_url, "futures/usdt/funding_rate"),
            dispatcher=self.perpetual_dispatcher,
            execute=funding_rate,
        )

        self.interfaces[Interface.FUNDING_RATE] = {InstrumentType.PERPETUAL: perpetual}

    def init_order_book_interface(self):
        perpetual = OrderBookInterface(
=======

        spot = OHLCVInterface(
            instruments=self.spot_instruments,
            intervals=self.intervals,
            max_response_limit=995,
            exchange=self,
            interface_name=Interface.OHLCV,
            inst_type=InstrumentType.SPOT,
            url=os.path.join(self.base_url, "spot/candlesticks"),
            dispatcher=self.spot_dispatcher,
            execute=ohlcv_spot,
        )

        self.interfaces[Interface.OHLCV] = {
            InstrumentType.PERPETUAL: perpetual,
            InstrumentType.SPOT: spot,
        }

    def init_funding_rate_interface(self):
        perpetual = FundingRateInterface(
            instruments=self.perpetual_instruments,
            max_response_limit=1000,
            exchange=self,
            interface_name=Interface.FUNDING_RATE,
            inst_type=InstrumentType.PERPETUAL,
            url=os.path.join(self.base_url, "futures/usdt/funding_rate"),
            dispatcher=self.perpetual_dispatcher,
            execute=funding_rate,
        )

        self.interfaces[Interface.FUNDING_RATE] = {InstrumentType.PERPETUAL: perpetual}

    def init_order_book_interface(self):
        perpetual = OrderBookInterface(
            instruments=self.perpetual_instruments,
            multipliers=self.perpetual_order_book_multis,
>>>>>>> 1fcf92fa
            exchange=self,
            interface_name=Interface.ORDER_BOOK,
            inst_type=InstrumentType.PERPETUAL,
            url=os.path.join(self.base_url, "futures/usdt/order_book"),
            dispatcher=self.perpetual_dispatcher,
            execute=order_book_perp,
        )

        spot = OrderBookInterface(
<<<<<<< HEAD
=======
            instruments=self.spot_instruments,
            multipliers=self.spot_order_book_multis,
>>>>>>> 1fcf92fa
            exchange=self,
            interface_name=Interface.ORDER_BOOK,
            inst_type=InstrumentType.SPOT,
            url=os.path.join(self.base_url, "spot/order_book"),
            dispatcher=self.spot_dispatcher,
            execute=order_book_spot,
        )

        self.interfaces[Interface.ORDER_BOOK] = {
            InstrumentType.PERPETUAL: perpetual,
            InstrumentType.SPOT: spot,
        }


_exchange_export = GateIO<|MERGE_RESOLUTION|>--- conflicted
+++ resolved
@@ -212,12 +212,6 @@
         Interval.interval_1d: ("1d", datetime.timedelta(days=1)),
     }
 
-<<<<<<< HEAD
-    def __init__(self, cache_kwargs={"disabled": False, "refresh": False}, log_level: str = "INFO"):
-        super().__init__(cache_kwargs=cache_kwargs, log_level=log_level)
-        self.init_dispatchers()
-        self.init_instrument_info_interface()
-=======
     def __init__(
         self,
         cache_kwargs={"disabled": False, "refresh": False},
@@ -227,7 +221,6 @@
         super().__init__(cache_kwargs=cache_kwargs, log_level=log_level)
         self.init_dispatchers()
         self.init_instrument_info_interface(refresh_instruments)
->>>>>>> 1fcf92fa
         self.init_ohlcv_interface()
         self.init_funding_rate_interface()
         self.init_order_book_interface()
@@ -238,11 +231,7 @@
         self.perpetual_dispatcher = Dispatcher(f"{self.name}.dispatcher.perpetual", timeout=1 / 300)
         self.spot_dispatcher = Dispatcher(f"{self.name}.dispatcher.spot", timeout=1 / 200)
 
-<<<<<<< HEAD
-    def init_instrument_info_interface(self):
-=======
     def init_instrument_info_interface(self, refresh):
->>>>>>> 1fcf92fa
         perpetual = InstrumentInfoInterface(
             exchange=self,
             interface_name=Interface.INSTRUMENT_INFO,
@@ -251,7 +240,6 @@
             dispatcher=self.perpetual_dispatcher,
             execute=instrument_info_perp,
         )
-<<<<<<< HEAD
 
         spot = InstrumentInfoInterface(
             exchange=self,
@@ -260,15 +248,6 @@
             url=os.path.join(self.base_url, "spot/currency_pairs"),
             dispatcher=self.spot_dispatcher,
             execute=instrument_info_spot,
-=======
-
-        spot = InstrumentInfoInterface(
-            exchange=self,
-            interface_name=Interface.INSTRUMENT_INFO,
-            inst_type=InstrumentType.SPOT,
-            url=os.path.join(self.base_url, "spot/currency_pairs"),
-            dispatcher=self.spot_dispatcher,
-            execute=instrument_info_spot,
         )
 
         self.perpetual_instruments = perpetual.run(
@@ -280,7 +259,6 @@
         )
         self.spot_order_book_multis = spot.run(
             map_column=Instrument.orderbook_multi, cache_kwargs={"refresh": refresh}
->>>>>>> 1fcf92fa
         )
 
         self.interfaces[Interface.INSTRUMENT_INFO] = {
@@ -290,10 +268,7 @@
 
     def init_ohlcv_interface(self):
         perpetual = OHLCVInterface(
-<<<<<<< HEAD
-=======
             instruments=self.perpetual_instruments,
->>>>>>> 1fcf92fa
             intervals=self.intervals,
             max_response_limit=2000,
             exchange=self,
@@ -303,11 +278,11 @@
             dispatcher=self.perpetual_dispatcher,
             execute=ohlcv_perp,
         )
-<<<<<<< HEAD
 
         spot = OHLCVInterface(
+            instruments=self.spot_instruments,
             intervals=self.intervals,
-            max_response_limit=1000,
+            max_response_limit=995,
             exchange=self,
             interface_name=Interface.OHLCV,
             inst_type=InstrumentType.SPOT,
@@ -323,6 +298,7 @@
 
     def init_funding_rate_interface(self):
         perpetual = FundingRateInterface(
+            instruments=self.perpetual_instruments,
             max_response_limit=1000,
             exchange=self,
             interface_name=Interface.FUNDING_RATE,
@@ -336,44 +312,8 @@
 
     def init_order_book_interface(self):
         perpetual = OrderBookInterface(
-=======
-
-        spot = OHLCVInterface(
-            instruments=self.spot_instruments,
-            intervals=self.intervals,
-            max_response_limit=995,
-            exchange=self,
-            interface_name=Interface.OHLCV,
-            inst_type=InstrumentType.SPOT,
-            url=os.path.join(self.base_url, "spot/candlesticks"),
-            dispatcher=self.spot_dispatcher,
-            execute=ohlcv_spot,
-        )
-
-        self.interfaces[Interface.OHLCV] = {
-            InstrumentType.PERPETUAL: perpetual,
-            InstrumentType.SPOT: spot,
-        }
-
-    def init_funding_rate_interface(self):
-        perpetual = FundingRateInterface(
-            instruments=self.perpetual_instruments,
-            max_response_limit=1000,
-            exchange=self,
-            interface_name=Interface.FUNDING_RATE,
-            inst_type=InstrumentType.PERPETUAL,
-            url=os.path.join(self.base_url, "futures/usdt/funding_rate"),
-            dispatcher=self.perpetual_dispatcher,
-            execute=funding_rate,
-        )
-
-        self.interfaces[Interface.FUNDING_RATE] = {InstrumentType.PERPETUAL: perpetual}
-
-    def init_order_book_interface(self):
-        perpetual = OrderBookInterface(
             instruments=self.perpetual_instruments,
             multipliers=self.perpetual_order_book_multis,
->>>>>>> 1fcf92fa
             exchange=self,
             interface_name=Interface.ORDER_BOOK,
             inst_type=InstrumentType.PERPETUAL,
@@ -383,11 +323,8 @@
         )
 
         spot = OrderBookInterface(
-<<<<<<< HEAD
-=======
             instruments=self.spot_instruments,
             multipliers=self.spot_order_book_multis,
->>>>>>> 1fcf92fa
             exchange=self,
             interface_name=Interface.ORDER_BOOK,
             inst_type=InstrumentType.SPOT,
