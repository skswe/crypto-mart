import datetime
import os
from typing import List

import pandas as pd
from requests import Request

from ..enums import FundingRateSchema, Instrument, InstrumentType, Interface, Interval, OrderBookSchema
from ..errors import MissingDataError
from ..feeds import OHLCVColumn
from ..interfaces.funding_rate import FundingRateInterface
from ..interfaces.instrument_info import InstrumentInfoInterface
from ..interfaces.ohlcv import OHLCVInterface
from ..interfaces.order_book import OrderBookInterface
from ..types import IntervalType
from ..util import Dispatcher, dt_to_timestamp
from .base import ExchangeAPIBase


def instrument_info_perp(dispatcher: Dispatcher, url: str) -> pd.DataFrame:
    col_map = {
        "ctValCcy": Instrument.cryptomart_symbol,
        "instId": Instrument.exchange_symbol,
        "ctVal": Instrument.orderbook_multi,
        "listTime": Instrument.exchange_list_time,
    }
    params = {
        "instType": "SWAP",
    }
    request = Request("GET", url, params=params)
    response = dispatcher.send_request(request)

    data = InstrumentInfoInterface.extract_response_data(response, ["data"], ["code"], "0", ["msg"], col_map)
    data = data[data.state == "live"]
    data = data[data.ctType == "linear"]
    data = data[data.settleCcy == "USDT"]
    return data


def instrument_info_spot(dispatcher: Dispatcher, url: str) -> pd.DataFrame:
    col_map = {
        "baseCcy": Instrument.cryptomart_symbol,
        "instId": Instrument.exchange_symbol,
        "listTime": Instrument.exchange_list_time,
    }
    params = {
        "instType": "SPOT",
    }
    request = Request("GET", url, params=params)
    response = dispatcher.send_request(request)

    data = InstrumentInfoInterface.extract_response_data(response, ["data"], ["code"], "0", ["msg"], col_map)
    data = data[data.state == "live"]
    data = data[data.quoteCcy == "USDT"]
    return data


def ohlcv(
    dispatcher: Dispatcher,
    url: str,
    instrument_id: str,
    interval_id: IntervalType,
    starttimes: List[datetime.datetime],
    endtimes: List[datetime.datetime],
    limits: List[int],
) -> pd.DataFrame:
    col_map = {
        0: OHLCVColumn.open_time,
        1: OHLCVColumn.open,
        2: OHLCVColumn.high,
        3: OHLCVColumn.low,
        4: OHLCVColumn.close,
        6: OHLCVColumn.volume,
    }
    reqs = []
    for starttime, endtime, limit in zip(starttimes, endtimes, limits):
        req = Request(
            "GET",
            url,
            params={
                "instId": instrument_id,
                "bar": interval_id,
                "before": dt_to_timestamp(starttime, granularity="milliseconds"),
                "after": dt_to_timestamp(endtime, granularity="milliseconds"),
                "limit": limit,
            },
        )
        reqs.append(req)

    responses = dispatcher.send_requests(reqs)
    data = pd.DataFrame()
    for response in responses:
        try:
            data = pd.concat(
                [data, OHLCVInterface.extract_response_data(response, ["data"], ["code"], "0", ["msg"], col_map)],
                ignore_index=True,
            )
        except MissingDataError:
            continue
    return data


def funding_rate(
    dispatcher: Dispatcher,
    url: str,
    instrument_id: str,
    starttimes: List[datetime.datetime],
    endtimes: List[datetime.datetime],
    limits: List[int],
):
    col_map = {
        "fundingTime": FundingRateSchema.timestamp,
        "fundingRate": FundingRateSchema.funding_rate,
    }
    reqs = []
    for starttime, endtime, limit in zip(starttimes, endtimes, limits):
        req = Request(
            "GET",
            url,
            params={
                "instId": instrument_id,
                "before": dt_to_timestamp(starttime, granularity="milliseconds"),
                "after": dt_to_timestamp(endtime, granularity="milliseconds"),
                "limit": limit,
            },
        )
        reqs.append(req)

    responses = dispatcher.send_requests(reqs)
    data = pd.DataFrame()
    for response in responses:
        try:
            data = pd.concat(
                [
                    data,
                    FundingRateInterface.extract_response_data(response, ["data"], ["code"], "0", ["msg"], col_map),
                ],
                ignore_index=True,
            )
        except MissingDataError:
            continue
    return data


def order_book(dispatcher: Dispatcher, url: str, instrument_id: str, depth: int = 20) -> pd.DataFrame:
    col_map = {
        0: OrderBookSchema.price,
        1: OrderBookSchema.quantity,
    }
    request = Request(
        "GET",
        url,
        params={
            "instId": instrument_id,
            "sz": depth,
        },
    )

    response = dispatcher.send_request(request)
    data = OrderBookInterface.extract_response_data(
        response, ["data", 0], ["code"], "0", ["msg"], col_map, ("bids", "asks")
    )
    return data


class OKEx(ExchangeAPIBase):

    name = "okex"
    base_url = "https://www.okx.com"

    intervals = {
        Interval.interval_1h: ("1m", datetime.timedelta(hours=1)),
        Interval.interval_5m: ("5m", datetime.timedelta(hours=1)),
        Interval.interval_15m: ("15m", datetime.timedelta(hours=1)),
        Interval.interval_1h: ("1H", datetime.timedelta(hours=1)),
        Interval.interval_4h: ("4H", datetime.timedelta(hours=4)),
        Interval.interval_12h: ("12Hutc", datetime.timedelta(hours=12)),
        Interval.interval_1d: ("1Dutc", datetime.timedelta(days=1)),
    }

<<<<<<< HEAD
    def __init__(self, cache_kwargs={"disabled": False, "refresh": False}, log_level: str = "INFO"):
        super().__init__(cache_kwargs=cache_kwargs, log_level=log_level)
        self.init_dispatchers()
        self.init_instrument_info_interface()
=======
    def __init__(
        self,
        cache_kwargs={"disabled": False, "refresh": False},
        log_level: str = "INFO",
        refresh_instruments: bool = False,
    ):
        super().__init__(cache_kwargs=cache_kwargs, log_level=log_level)
        self.init_dispatchers()
        self.init_instrument_info_interface(refresh_instruments)
>>>>>>> 1fcf92fa
        self.init_ohlcv_interface()
        self.init_funding_rate_interface()
        self.init_order_book_interface()

    def init_dispatchers(self):
        self.logger.debug("initializing dispatchers")
        self.dispatcher = Dispatcher(f"{self.name}.dispatcher.perpetual", timeout=1 / 5)

<<<<<<< HEAD
    def init_instrument_info_interface(self):
=======
    def init_instrument_info_interface(self, refresh):
>>>>>>> 1fcf92fa
        perpetual = InstrumentInfoInterface(
            exchange=self,
            interface_name=Interface.INSTRUMENT_INFO,
            inst_type=InstrumentType.PERPETUAL,
            url=os.path.join(self.base_url, "api/v5/public/instruments"),
            dispatcher=self.dispatcher,
            execute=instrument_info_perp,
        )

        spot = InstrumentInfoInterface(
            exchange=self,
            interface_name=Interface.INSTRUMENT_INFO,
            inst_type=InstrumentType.SPOT,
            url=os.path.join(self.base_url, "api/v5/public/instruments"),
            dispatcher=self.dispatcher,
            execute=instrument_info_spot,
        )

<<<<<<< HEAD
        self.interfaces[Interface.INSTRUMENT_INFO] = {
            InstrumentType.PERPETUAL: perpetual,
            InstrumentType.SPOT: spot,
        }

    def init_ohlcv_interface(self):
        perpetual = OHLCVInterface(
            intervals=self.intervals,
            max_response_limit=100,
            exchange=self,
            interface_name=Interface.OHLCV,
            inst_type=InstrumentType.PERPETUAL,
            url=os.path.join(self.base_url, "api/v5/market/history-candles"),
            dispatcher=self.dispatcher,
            execute=ohlcv,
        )

        spot = OHLCVInterface(
            intervals=self.intervals,
            max_response_limit=100,
            exchange=self,
            interface_name=Interface.OHLCV,
            inst_type=InstrumentType.SPOT,
            url=os.path.join(self.base_url, "api/v5/market/history-candles"),
            dispatcher=self.dispatcher,
            execute=ohlcv,
        )

        self.interfaces[Interface.OHLCV] = {
            InstrumentType.PERPETUAL: perpetual,
            InstrumentType.SPOT: spot,
        }

    def init_funding_rate_interface(self):
        perpetual = FundingRateInterface(
            max_response_limit=100,
            exchange=self,
            interface_name=Interface.FUNDING_RATE,
            inst_type=InstrumentType.PERPETUAL,
            url=os.path.join(self.base_url, "api/v5/public/funding-rate-history"),
            dispatcher=self.dispatcher,
            execute=funding_rate,
        )

        self.interfaces[Interface.FUNDING_RATE] = {InstrumentType.PERPETUAL: perpetual}

    def init_order_book_interface(self):
        perpetual = OrderBookInterface(
            exchange=self,
            interface_name=Interface.ORDER_BOOK,
            inst_type=InstrumentType.PERPETUAL,
            url=os.path.join(self.base_url, "api/v5/market/books"),
            dispatcher=self.dispatcher,
            execute=order_book,
        )

        spot = OrderBookInterface(
=======
        self.perpetual_instruments = perpetual.run(
            map_column=Instrument.exchange_symbol, cache_kwargs={"refresh": refresh}
        )
        self.spot_instruments = spot.run(map_column=Instrument.exchange_symbol, cache_kwargs={"refresh": refresh})
        self.perpetual_order_book_multis = perpetual.run(
            map_column=Instrument.orderbook_multi, cache_kwargs={"refresh": refresh}
        )
        self.spot_order_book_multis = spot.run(
            map_column=Instrument.orderbook_multi, cache_kwargs={"refresh": refresh}
        )

        self.interfaces[Interface.INSTRUMENT_INFO] = {
            InstrumentType.PERPETUAL: perpetual,
            InstrumentType.SPOT: spot,
        }

    def init_ohlcv_interface(self):
        perpetual = OHLCVInterface(
            instruments=self.perpetual_instruments,
            intervals=self.intervals,
            max_response_limit=100,
            exchange=self,
            interface_name=Interface.OHLCV,
            inst_type=InstrumentType.PERPETUAL,
            url=os.path.join(self.base_url, "api/v5/market/history-candles"),
            dispatcher=self.dispatcher,
            execute=ohlcv,
        )

        spot = OHLCVInterface(
            instruments=self.spot_instruments,
            intervals=self.intervals,
            max_response_limit=100,
            exchange=self,
            interface_name=Interface.OHLCV,
            inst_type=InstrumentType.SPOT,
            url=os.path.join(self.base_url, "api/v5/market/history-candles"),
            dispatcher=self.dispatcher,
            execute=ohlcv,
        )

        self.interfaces[Interface.OHLCV] = {
            InstrumentType.PERPETUAL: perpetual,
            InstrumentType.SPOT: spot,
        }

    def init_funding_rate_interface(self):
        perpetual = FundingRateInterface(
            instruments=self.perpetual_instruments,
            max_response_limit=100,
            exchange=self,
            interface_name=Interface.FUNDING_RATE,
            inst_type=InstrumentType.PERPETUAL,
            url=os.path.join(self.base_url, "api/v5/public/funding-rate-history"),
            dispatcher=self.dispatcher,
            execute=funding_rate,
        )

        self.interfaces[Interface.FUNDING_RATE] = {InstrumentType.PERPETUAL: perpetual}

    def init_order_book_interface(self):
        perpetual = OrderBookInterface(
            instruments=self.perpetual_instruments,
            multipliers=self.perpetual_order_book_multis,
            exchange=self,
            interface_name=Interface.ORDER_BOOK,
            inst_type=InstrumentType.PERPETUAL,
            url=os.path.join(self.base_url, "api/v5/market/books"),
            dispatcher=self.dispatcher,
            execute=order_book,
        )

        spot = OrderBookInterface(
            instruments=self.spot_instruments,
            multipliers=self.spot_order_book_multis,
>>>>>>> 1fcf92fa
            exchange=self,
            interface_name=Interface.ORDER_BOOK,
            inst_type=InstrumentType.SPOT,
            url=os.path.join(self.base_url, "api/v5/market/books"),
            dispatcher=self.dispatcher,
            execute=order_book,
        )

        self.interfaces[Interface.ORDER_BOOK] = {
            InstrumentType.PERPETUAL: perpetual,
            InstrumentType.SPOT: spot,
        }


_exchange_export = OKEx<|MERGE_RESOLUTION|>--- conflicted
+++ resolved
@@ -178,12 +178,6 @@
         Interval.interval_1d: ("1Dutc", datetime.timedelta(days=1)),
     }
 
-<<<<<<< HEAD
-    def __init__(self, cache_kwargs={"disabled": False, "refresh": False}, log_level: str = "INFO"):
-        super().__init__(cache_kwargs=cache_kwargs, log_level=log_level)
-        self.init_dispatchers()
-        self.init_instrument_info_interface()
-=======
     def __init__(
         self,
         cache_kwargs={"disabled": False, "refresh": False},
@@ -193,7 +187,6 @@
         super().__init__(cache_kwargs=cache_kwargs, log_level=log_level)
         self.init_dispatchers()
         self.init_instrument_info_interface(refresh_instruments)
->>>>>>> 1fcf92fa
         self.init_ohlcv_interface()
         self.init_funding_rate_interface()
         self.init_order_book_interface()
@@ -202,11 +195,7 @@
         self.logger.debug("initializing dispatchers")
         self.dispatcher = Dispatcher(f"{self.name}.dispatcher.perpetual", timeout=1 / 5)
 
-<<<<<<< HEAD
-    def init_instrument_info_interface(self):
-=======
     def init_instrument_info_interface(self, refresh):
->>>>>>> 1fcf92fa
         perpetual = InstrumentInfoInterface(
             exchange=self,
             interface_name=Interface.INSTRUMENT_INFO,
@@ -225,65 +214,6 @@
             execute=instrument_info_spot,
         )
 
-<<<<<<< HEAD
-        self.interfaces[Interface.INSTRUMENT_INFO] = {
-            InstrumentType.PERPETUAL: perpetual,
-            InstrumentType.SPOT: spot,
-        }
-
-    def init_ohlcv_interface(self):
-        perpetual = OHLCVInterface(
-            intervals=self.intervals,
-            max_response_limit=100,
-            exchange=self,
-            interface_name=Interface.OHLCV,
-            inst_type=InstrumentType.PERPETUAL,
-            url=os.path.join(self.base_url, "api/v5/market/history-candles"),
-            dispatcher=self.dispatcher,
-            execute=ohlcv,
-        )
-
-        spot = OHLCVInterface(
-            intervals=self.intervals,
-            max_response_limit=100,
-            exchange=self,
-            interface_name=Interface.OHLCV,
-            inst_type=InstrumentType.SPOT,
-            url=os.path.join(self.base_url, "api/v5/market/history-candles"),
-            dispatcher=self.dispatcher,
-            execute=ohlcv,
-        )
-
-        self.interfaces[Interface.OHLCV] = {
-            InstrumentType.PERPETUAL: perpetual,
-            InstrumentType.SPOT: spot,
-        }
-
-    def init_funding_rate_interface(self):
-        perpetual = FundingRateInterface(
-            max_response_limit=100,
-            exchange=self,
-            interface_name=Interface.FUNDING_RATE,
-            inst_type=InstrumentType.PERPETUAL,
-            url=os.path.join(self.base_url, "api/v5/public/funding-rate-history"),
-            dispatcher=self.dispatcher,
-            execute=funding_rate,
-        )
-
-        self.interfaces[Interface.FUNDING_RATE] = {InstrumentType.PERPETUAL: perpetual}
-
-    def init_order_book_interface(self):
-        perpetual = OrderBookInterface(
-            exchange=self,
-            interface_name=Interface.ORDER_BOOK,
-            inst_type=InstrumentType.PERPETUAL,
-            url=os.path.join(self.base_url, "api/v5/market/books"),
-            dispatcher=self.dispatcher,
-            execute=order_book,
-        )
-
-        spot = OrderBookInterface(
-=======
         self.perpetual_instruments = perpetual.run(
             map_column=Instrument.exchange_symbol, cache_kwargs={"refresh": refresh}
         )
@@ -359,7 +289,6 @@
         spot = OrderBookInterface(
             instruments=self.spot_instruments,
             multipliers=self.spot_order_book_multis,
->>>>>>> 1fcf92fa
             exchange=self,
             interface_name=Interface.ORDER_BOOK,
             inst_type=InstrumentType.SPOT,
