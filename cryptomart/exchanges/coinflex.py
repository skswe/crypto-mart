import datetime
import os
from typing import List

import pandas as pd
from requests import Request

from ..enums import FundingRateSchema, Instrument, InstrumentType, Interface, Interval, OrderBookSchema
<<<<<<< HEAD
from ..errors import MissingDataError
=======
from ..errors import APIError, MissingDataError
>>>>>>> 1fcf92fa
from ..feeds import OHLCVColumn
from ..interfaces.funding_rate import FundingRateInterface
from ..interfaces.instrument_info import InstrumentInfoInterface
from ..interfaces.ohlcv import OHLCVInterface
from ..interfaces.order_book import OrderBookInterface
from ..types import IntervalType
from ..util import Dispatcher, dt_to_timestamp
from .base import ExchangeAPIBase


def instrument_info_perp(dispatcher: Dispatcher, url: str) -> pd.DataFrame:
    col_map = {
        "base": Instrument.cryptomart_symbol,
        "marketCode": Instrument.exchange_symbol,
        "listedAt": Instrument.exchange_list_time,
    }
    request = Request("GET", url)
    response = dispatcher.send_request(request)

    data = InstrumentInfoInterface.extract_response_data(response, ["data"], ["success"], True, [], col_map)
    data = data[data.type == "FUTURE"]
    data = data[data.counter == "USD"]
    data = data[data.settlementAt.isna()]
    return data


def instrument_info_spot(dispatcher: Dispatcher, url: str) -> pd.DataFrame:
    col_map = {
        "base": Instrument.cryptomart_symbol,
        "marketCode": Instrument.exchange_symbol,
        "listedAt": Instrument.exchange_list_time,
    }
    request = Request("GET", url)
    response = dispatcher.send_request(request)

    data = InstrumentInfoInterface.extract_response_data(response, ["data"], ["success"], True, [], col_map)
    data = data[data.type == "SPOT"]
    data = data[data.counter == "USD"]
    return data


def ohlcv(
    dispatcher: Dispatcher,
    url: str,
    instrument_id: str,
    interval_id: IntervalType,
    starttimes: List[datetime.datetime],
    endtimes: List[datetime.datetime],
    limits: List[int],
) -> pd.DataFrame:
    col_map = {
        "openedAt": OHLCVColumn.open_time,
        "open": OHLCVColumn.open,
        "high": OHLCVColumn.high,
        "low": OHLCVColumn.low,
        "close": OHLCVColumn.close,
        "volume": OHLCVColumn.volume,
    }
    reqs = []
    for starttime, endtime, limit in zip(starttimes, endtimes, limits):
        req = Request(
            "GET",
            url,
            params={
                "marketCode": instrument_id,
                "timeframe": interval_id,
                "startTime": dt_to_timestamp(starttime, granularity="milliseconds"),
                "endTime": dt_to_timestamp(endtime, granularity="milliseconds"),
                "limit": limit,
            },
        )
        reqs.append(req)

    responses = dispatcher.send_requests(reqs)
    data = pd.DataFrame()
    for response in responses:
        try:
            data = pd.concat(
                [
                    data,
                    OHLCVInterface.extract_response_data(response, ["data"], ["success"], True, ["message"], col_map),
                ],
                ignore_index=True,
            )
        except MissingDataError:
            continue
<<<<<<< HEAD
=======
        except APIError as e:
            if str(e) == "no result, please check your parameters":
                # This message is returned when no data is available i.e. same as MissingDataError
                continue
>>>>>>> 1fcf92fa
    return data


def ohlcv_limit(timedelta: datetime.timedelta) -> int:
    TIME_LIMIT = datetime.timedelta(days=7)
    RECORD_LIMIT = 5000
    return min(RECORD_LIMIT, int(TIME_LIMIT / timedelta))


def funding_rate(
    dispatcher: Dispatcher,
    url: str,
    instrument_id: str,
    starttimes: List[datetime.datetime],
    endtimes: List[datetime.datetime],
    limits: List[int],
):
    col_map = {
        "createdAt": FundingRateSchema.timestamp,
        "fundingRate": FundingRateSchema.funding_rate,
    }
    reqs = []
    for starttime, endtime, limit in zip(starttimes, endtimes, limits):
        req = Request(
            "GET",
            url,
            params={
                "marketCode": instrument_id,
                "startTime": dt_to_timestamp(starttime, granularity="milliseconds"),
                "endTime": dt_to_timestamp(endtime, granularity="milliseconds"),
<<<<<<< HEAD
                "limit": limit
=======
                "limit": limit,
>>>>>>> 1fcf92fa
            },
        )
        reqs.append(req)

    responses = dispatcher.send_requests(reqs)
    data = pd.DataFrame()
    for response in responses:
        try:
            data = pd.concat(
<<<<<<< HEAD
                [data, FundingRateInterface.extract_response_data(response, ["data"], ["success"], True, ["message"], col_map)],
=======
                [
                    data,
                    FundingRateInterface.extract_response_data(
                        response, ["data"], ["success"], True, ["message"], col_map
                    ),
                ],
>>>>>>> 1fcf92fa
                ignore_index=True,
            )
        except MissingDataError:
            continue
<<<<<<< HEAD
    return data

=======
        except APIError as e:
            if str(e) == "no result, please check your parameters":
                # This message is returned when no data is available i.e. same as MissingDataError
                continue
    return data


>>>>>>> 1fcf92fa
def funding_limit(timedelta: datetime.timedelta) -> int:
    TIME_LIMIT = datetime.timedelta(days=7)
    RECORD_LIMIT = 5000
    return min(RECORD_LIMIT, int(TIME_LIMIT / timedelta))

<<<<<<< HEAD
=======

>>>>>>> 1fcf92fa
def order_book(dispatcher: Dispatcher, url: str, instrument_id: str, depth: int = 20) -> pd.DataFrame:
    col_map = {
        0: OrderBookSchema.price,
        1: OrderBookSchema.quantity,
    }
    request = Request(
        "GET",
        url,
        params={
            "marketCode": instrument_id,
            "level": depth,
        },
    )

    response = dispatcher.send_request(request)
    data = OrderBookInterface.extract_response_data(
        response, ["data"], ["success"], True, ["message"], col_map, ("bids", "asks")
    )
    return data


class CoinFLEX(ExchangeAPIBase):

    name = "coinflex"
    base_url = "https://v2api.coinflex.com"

    intervals = {
        Interval.interval_1m: ("60s", datetime.timedelta(minutes=1)),
        Interval.interval_5m: ("300s", datetime.timedelta(minutes=5)),
        Interval.interval_15m: ("900s", datetime.timedelta(minutes=15)),
        Interval.interval_1h: ("3600s", datetime.timedelta(hours=1)),
        Interval.interval_4h: ("14400s", datetime.timedelta(hours=4)),
        Interval.interval_1d: ("86400s", datetime.timedelta(days=1)),
    }

<<<<<<< HEAD
    def __init__(self, cache_kwargs={"disabled": False, "refresh": False}, log_level: str = "INFO"):
        super().__init__(cache_kwargs=cache_kwargs, log_level=log_level)
        self.init_dispatchers()
        self.init_instrument_info_interface()
=======
    def __init__(
        self,
        cache_kwargs={"disabled": False, "refresh": False},
        log_level: str = "INFO",
        refresh_instruments: bool = False,
    ):
        super().__init__(cache_kwargs=cache_kwargs, log_level=log_level)
        self.init_dispatchers()
        self.init_instrument_info_interface(refresh_instruments)
>>>>>>> 1fcf92fa
        self.init_ohlcv_interface()
        self.init_funding_rate_interface()
        self.init_order_book_interface()

    def init_dispatchers(self):
        self.logger.debug("initializing dispatchers")
        self.dispatcher = Dispatcher(f"{self.name}.dispatcher.perpetual", timeout=1 / 6)

<<<<<<< HEAD
    def init_instrument_info_interface(self):
=======
    def init_instrument_info_interface(self, refresh):
>>>>>>> 1fcf92fa
        perpetual = InstrumentInfoInterface(
            exchange=self,
            interface_name=Interface.INSTRUMENT_INFO,
            inst_type=InstrumentType.PERPETUAL,
            url=os.path.join(self.base_url, "v3/markets"),
            dispatcher=self.dispatcher,
            execute=instrument_info_perp,
        )
<<<<<<< HEAD

        spot = InstrumentInfoInterface(
            exchange=self,
            interface_name=Interface.INSTRUMENT_INFO,
            inst_type=InstrumentType.SPOT,
            url=os.path.join(self.base_url, "v3/markets"),
            dispatcher=self.dispatcher,
            execute=instrument_info_spot,
        )

        self.interfaces[Interface.INSTRUMENT_INFO] = {
            InstrumentType.PERPETUAL: perpetual,
            InstrumentType.SPOT: spot,
        }

    def init_ohlcv_interface(self):
        perpetual = OHLCVInterface(
            intervals=self.intervals,
            max_response_limit=ohlcv_limit,
            exchange=self,
            interface_name=Interface.OHLCV,
            inst_type=InstrumentType.PERPETUAL,
            url=os.path.join(self.base_url, "v3/candles"),
            dispatcher=self.dispatcher,
            execute=ohlcv,
        )

        spot = OHLCVInterface(
            intervals=self.intervals,
            max_response_limit=ohlcv_limit,
            exchange=self,
            interface_name=Interface.OHLCV,
            inst_type=InstrumentType.SPOT,
            url=os.path.join(self.base_url, "v3/candles"),
            dispatcher=self.dispatcher,
            execute=ohlcv,
        )

        self.interfaces[Interface.OHLCV] = {
=======

        spot = InstrumentInfoInterface(
            exchange=self,
            interface_name=Interface.INSTRUMENT_INFO,
            inst_type=InstrumentType.SPOT,
            url=os.path.join(self.base_url, "v3/markets"),
            dispatcher=self.dispatcher,
            execute=instrument_info_spot,
        )

        self.perpetual_instruments = perpetual.run(
            map_column=Instrument.exchange_symbol, cache_kwargs={"refresh": refresh}
        )
        self.spot_instruments = spot.run(map_column=Instrument.exchange_symbol, cache_kwargs={"refresh": refresh})
        self.perpetual_order_book_multis = perpetual.run(
            map_column=Instrument.orderbook_multi, cache_kwargs={"refresh": refresh}
        )
        self.spot_order_book_multis = spot.run(
            map_column=Instrument.orderbook_multi, cache_kwargs={"refresh": refresh}
        )

        self.interfaces[Interface.INSTRUMENT_INFO] = {
>>>>>>> 1fcf92fa
            InstrumentType.PERPETUAL: perpetual,
            InstrumentType.SPOT: spot,
        }

<<<<<<< HEAD
    def init_funding_rate_interface(self):
        perpetual = FundingRateInterface(
            max_response_limit=funding_limit,
            funding_interval=datetime.timedelta(hours=1),
            exchange=self,
            interface_name=Interface.FUNDING_RATE,
            inst_type=InstrumentType.PERPETUAL,
            url=os.path.join(self.base_url, "v3/funding-rates"),
            dispatcher=self.dispatcher,
            execute=funding_rate,
        )

        self.interfaces[Interface.FUNDING_RATE] = {InstrumentType.PERPETUAL: perpetual}

    def init_order_book_interface(self):
        perpetual = OrderBookInterface(
            exchange=self,
            interface_name=Interface.ORDER_BOOK,
            inst_type=InstrumentType.PERPETUAL,
            url=os.path.join(self.base_url, "v3/depth"),
            dispatcher=self.dispatcher,
            execute=order_book,
        )

        spot = OrderBookInterface(
            exchange=self,
            interface_name=Interface.ORDER_BOOK,
            inst_type=InstrumentType.SPOT,
            url=os.path.join(self.base_url, "v3/depth"),
            dispatcher=self.dispatcher,
            execute=order_book,
        )

=======
    def init_ohlcv_interface(self):
        perpetual = OHLCVInterface(
            instruments=self.perpetual_instruments,
            intervals=self.intervals,
            max_response_limit=ohlcv_limit,
            exchange=self,
            interface_name=Interface.OHLCV,
            inst_type=InstrumentType.PERPETUAL,
            url=os.path.join(self.base_url, "v3/candles"),
            dispatcher=self.dispatcher,
            execute=ohlcv,
        )

        spot = OHLCVInterface(
            instruments=self.spot_instruments,
            intervals=self.intervals,
            max_response_limit=ohlcv_limit,
            exchange=self,
            interface_name=Interface.OHLCV,
            inst_type=InstrumentType.SPOT,
            url=os.path.join(self.base_url, "v3/candles"),
            dispatcher=self.dispatcher,
            execute=ohlcv,
        )

        self.interfaces[Interface.OHLCV] = {
            InstrumentType.PERPETUAL: perpetual,
            InstrumentType.SPOT: spot,
        }

    def init_funding_rate_interface(self):
        perpetual = FundingRateInterface(
            instruments=self.perpetual_instruments,
            max_response_limit=funding_limit,
            funding_interval=datetime.timedelta(hours=1),
            exchange=self,
            interface_name=Interface.FUNDING_RATE,
            inst_type=InstrumentType.PERPETUAL,
            url=os.path.join(self.base_url, "v3/funding-rates"),
            dispatcher=self.dispatcher,
            execute=funding_rate,
        )

        self.interfaces[Interface.FUNDING_RATE] = {InstrumentType.PERPETUAL: perpetual}

    def init_order_book_interface(self):
        perpetual = OrderBookInterface(
            instruments=self.perpetual_instruments,
            multipliers=self.perpetual_order_book_multis,
            exchange=self,
            interface_name=Interface.ORDER_BOOK,
            inst_type=InstrumentType.PERPETUAL,
            url=os.path.join(self.base_url, "v3/depth"),
            dispatcher=self.dispatcher,
            execute=order_book,
        )

        spot = OrderBookInterface(
            instruments=self.spot_instruments,
            multipliers=self.spot_order_book_multis,
            exchange=self,
            interface_name=Interface.ORDER_BOOK,
            inst_type=InstrumentType.SPOT,
            url=os.path.join(self.base_url, "v3/depth"),
            dispatcher=self.dispatcher,
            execute=order_book,
        )

>>>>>>> 1fcf92fa
        self.interfaces[Interface.ORDER_BOOK] = {
            InstrumentType.PERPETUAL: perpetual,
            InstrumentType.SPOT: spot,
        }


_exchange_export = CoinFLEX<|MERGE_RESOLUTION|>--- conflicted
+++ resolved
@@ -6,11 +6,7 @@
 from requests import Request
 
 from ..enums import FundingRateSchema, Instrument, InstrumentType, Interface, Interval, OrderBookSchema
-<<<<<<< HEAD
-from ..errors import MissingDataError
-=======
 from ..errors import APIError, MissingDataError
->>>>>>> 1fcf92fa
 from ..feeds import OHLCVColumn
 from ..interfaces.funding_rate import FundingRateInterface
 from ..interfaces.instrument_info import InstrumentInfoInterface
@@ -97,13 +93,10 @@
             )
         except MissingDataError:
             continue
-<<<<<<< HEAD
-=======
         except APIError as e:
             if str(e) == "no result, please check your parameters":
                 # This message is returned when no data is available i.e. same as MissingDataError
                 continue
->>>>>>> 1fcf92fa
     return data
 
 
@@ -134,11 +127,7 @@
                 "marketCode": instrument_id,
                 "startTime": dt_to_timestamp(starttime, granularity="milliseconds"),
                 "endTime": dt_to_timestamp(endtime, granularity="milliseconds"),
-<<<<<<< HEAD
-                "limit": limit
-=======
                 "limit": limit,
->>>>>>> 1fcf92fa
             },
         )
         reqs.append(req)
@@ -148,24 +137,16 @@
     for response in responses:
         try:
             data = pd.concat(
-<<<<<<< HEAD
-                [data, FundingRateInterface.extract_response_data(response, ["data"], ["success"], True, ["message"], col_map)],
-=======
                 [
                     data,
                     FundingRateInterface.extract_response_data(
                         response, ["data"], ["success"], True, ["message"], col_map
                     ),
                 ],
->>>>>>> 1fcf92fa
                 ignore_index=True,
             )
         except MissingDataError:
             continue
-<<<<<<< HEAD
-    return data
-
-=======
         except APIError as e:
             if str(e) == "no result, please check your parameters":
                 # This message is returned when no data is available i.e. same as MissingDataError
@@ -173,16 +154,12 @@
     return data
 
 
->>>>>>> 1fcf92fa
 def funding_limit(timedelta: datetime.timedelta) -> int:
     TIME_LIMIT = datetime.timedelta(days=7)
     RECORD_LIMIT = 5000
     return min(RECORD_LIMIT, int(TIME_LIMIT / timedelta))
 
-<<<<<<< HEAD
-=======
-
->>>>>>> 1fcf92fa
+
 def order_book(dispatcher: Dispatcher, url: str, instrument_id: str, depth: int = 20) -> pd.DataFrame:
     col_map = {
         0: OrderBookSchema.price,
@@ -218,12 +195,6 @@
         Interval.interval_1d: ("86400s", datetime.timedelta(days=1)),
     }
 
-<<<<<<< HEAD
-    def __init__(self, cache_kwargs={"disabled": False, "refresh": False}, log_level: str = "INFO"):
-        super().__init__(cache_kwargs=cache_kwargs, log_level=log_level)
-        self.init_dispatchers()
-        self.init_instrument_info_interface()
-=======
     def __init__(
         self,
         cache_kwargs={"disabled": False, "refresh": False},
@@ -233,7 +204,6 @@
         super().__init__(cache_kwargs=cache_kwargs, log_level=log_level)
         self.init_dispatchers()
         self.init_instrument_info_interface(refresh_instruments)
->>>>>>> 1fcf92fa
         self.init_ohlcv_interface()
         self.init_funding_rate_interface()
         self.init_order_book_interface()
@@ -242,11 +212,7 @@
         self.logger.debug("initializing dispatchers")
         self.dispatcher = Dispatcher(f"{self.name}.dispatcher.perpetual", timeout=1 / 6)
 
-<<<<<<< HEAD
-    def init_instrument_info_interface(self):
-=======
     def init_instrument_info_interface(self, refresh):
->>>>>>> 1fcf92fa
         perpetual = InstrumentInfoInterface(
             exchange=self,
             interface_name=Interface.INSTRUMENT_INFO,
@@ -255,7 +221,6 @@
             dispatcher=self.dispatcher,
             execute=instrument_info_perp,
         )
-<<<<<<< HEAD
 
         spot = InstrumentInfoInterface(
             exchange=self,
@@ -264,6 +229,17 @@
             url=os.path.join(self.base_url, "v3/markets"),
             dispatcher=self.dispatcher,
             execute=instrument_info_spot,
+        )
+
+        self.perpetual_instruments = perpetual.run(
+            map_column=Instrument.exchange_symbol, cache_kwargs={"refresh": refresh}
+        )
+        self.spot_instruments = spot.run(map_column=Instrument.exchange_symbol, cache_kwargs={"refresh": refresh})
+        self.perpetual_order_book_multis = perpetual.run(
+            map_column=Instrument.orderbook_multi, cache_kwargs={"refresh": refresh}
+        )
+        self.spot_order_book_multis = spot.run(
+            map_column=Instrument.orderbook_multi, cache_kwargs={"refresh": refresh}
         )
 
         self.interfaces[Interface.INSTRUMENT_INFO] = {
@@ -271,93 +247,6 @@
             InstrumentType.SPOT: spot,
         }
 
-    def init_ohlcv_interface(self):
-        perpetual = OHLCVInterface(
-            intervals=self.intervals,
-            max_response_limit=ohlcv_limit,
-            exchange=self,
-            interface_name=Interface.OHLCV,
-            inst_type=InstrumentType.PERPETUAL,
-            url=os.path.join(self.base_url, "v3/candles"),
-            dispatcher=self.dispatcher,
-            execute=ohlcv,
-        )
-
-        spot = OHLCVInterface(
-            intervals=self.intervals,
-            max_response_limit=ohlcv_limit,
-            exchange=self,
-            interface_name=Interface.OHLCV,
-            inst_type=InstrumentType.SPOT,
-            url=os.path.join(self.base_url, "v3/candles"),
-            dispatcher=self.dispatcher,
-            execute=ohlcv,
-        )
-
-        self.interfaces[Interface.OHLCV] = {
-=======
-
-        spot = InstrumentInfoInterface(
-            exchange=self,
-            interface_name=Interface.INSTRUMENT_INFO,
-            inst_type=InstrumentType.SPOT,
-            url=os.path.join(self.base_url, "v3/markets"),
-            dispatcher=self.dispatcher,
-            execute=instrument_info_spot,
-        )
-
-        self.perpetual_instruments = perpetual.run(
-            map_column=Instrument.exchange_symbol, cache_kwargs={"refresh": refresh}
-        )
-        self.spot_instruments = spot.run(map_column=Instrument.exchange_symbol, cache_kwargs={"refresh": refresh})
-        self.perpetual_order_book_multis = perpetual.run(
-            map_column=Instrument.orderbook_multi, cache_kwargs={"refresh": refresh}
-        )
-        self.spot_order_book_multis = spot.run(
-            map_column=Instrument.orderbook_multi, cache_kwargs={"refresh": refresh}
-        )
-
-        self.interfaces[Interface.INSTRUMENT_INFO] = {
->>>>>>> 1fcf92fa
-            InstrumentType.PERPETUAL: perpetual,
-            InstrumentType.SPOT: spot,
-        }
-
-<<<<<<< HEAD
-    def init_funding_rate_interface(self):
-        perpetual = FundingRateInterface(
-            max_response_limit=funding_limit,
-            funding_interval=datetime.timedelta(hours=1),
-            exchange=self,
-            interface_name=Interface.FUNDING_RATE,
-            inst_type=InstrumentType.PERPETUAL,
-            url=os.path.join(self.base_url, "v3/funding-rates"),
-            dispatcher=self.dispatcher,
-            execute=funding_rate,
-        )
-
-        self.interfaces[Interface.FUNDING_RATE] = {InstrumentType.PERPETUAL: perpetual}
-
-    def init_order_book_interface(self):
-        perpetual = OrderBookInterface(
-            exchange=self,
-            interface_name=Interface.ORDER_BOOK,
-            inst_type=InstrumentType.PERPETUAL,
-            url=os.path.join(self.base_url, "v3/depth"),
-            dispatcher=self.dispatcher,
-            execute=order_book,
-        )
-
-        spot = OrderBookInterface(
-            exchange=self,
-            interface_name=Interface.ORDER_BOOK,
-            inst_type=InstrumentType.SPOT,
-            url=os.path.join(self.base_url, "v3/depth"),
-            dispatcher=self.dispatcher,
-            execute=order_book,
-        )
-
-=======
     def init_ohlcv_interface(self):
         perpetual = OHLCVInterface(
             instruments=self.perpetual_instruments,
@@ -426,7 +315,6 @@
             execute=order_book,
         )
 
->>>>>>> 1fcf92fa
         self.interfaces[Interface.ORDER_BOOK] = {
             InstrumentType.PERPETUAL: perpetual,
             InstrumentType.SPOT: spot,
