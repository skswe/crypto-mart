--- conflicted
+++ resolved
@@ -9,11 +9,7 @@
 import pandas as pd
 
 from .enums import Exchange, InstrumentType, Interval
-<<<<<<< HEAD
-from .exchanges import FTX, Binance, BitMEX, Bybit, CoinFLEX, GateIO, Kucoin, OKEx
-=======
 from .exchanges import Binance, BitMEX, Bybit, GateIO, Kucoin, OKEx
->>>>>>> 57569394
 from .exchanges.base import ExchangeAPIBase
 from .feeds import FundingRateFeed, OHLCVFeed
 from .globals import LOGGING_FORMATTER
