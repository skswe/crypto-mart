--- conflicted
+++ resolved
@@ -1,12 +1,8 @@
 import logging
 
-<<<<<<< HEAD
-from . import client, enums, errors, exchanges, feeds, globals, types, util
-=======
 from dotenv import load_dotenv
 
 from . import client, enums, errors, exchanges, feeds, globals, interfaces, types, util
->>>>>>> 1fcf92fa
 from .client import Client
 from .enums import Exchange, InstrumentType, Interval, Symbol
 from .exchanges.base import ExchangeAPIBase
